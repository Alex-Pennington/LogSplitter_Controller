{
	"version": "2.0.0",
	"tasks": [
		{
<<<<<<< HEAD
			"label": "Controller: Build",
			"type": "shell",
			"command": "C:\\Users\\USER\\.platformio\\penv\\Scripts\\platformio.exe",
			"args": [
				"run"
			],
			"group": "build",
			"options": {
				"cwd": "${workspaceFolder}"
			},
=======
			"label": "🔧 Build Controller Program",
			"type": "shell",
			"command": "C:\\Users\\rayve\\.platformio\\penv\\Scripts\\platformio.exe",
			"args": ["run"],
			"options": {
				"cwd": "${workspaceFolder}"
			},
			"group": "build",
>>>>>>> 18d4fe3b
			"presentation": {
				"echo": true,
				"reveal": "always",
				"focus": false,
				"panel": "shared",
				"showReuseMessage": true,
				"clear": false
			},
			"problemMatcher": ["$platformio"]
		},
		{
<<<<<<< HEAD
			"label": "Controller: Upload",
			"type": "shell",
			"command": "C:\\Users\\USER\\.platformio\\penv\\Scripts\\platformio.exe",
			"args": [
				"run",
				"--target",
				"upload"
			],
			"group": "build",
			"options": {
				"cwd": "${workspaceFolder}"
			},
=======
			"label": "📤 Upload Controller Program",
			"type": "shell",
			"command": "C:\\Users\\rayve\\.platformio\\penv\\Scripts\\platformio.exe",
			"args": ["run", "--target", "upload"],
			"options": {
				"cwd": "${workspaceFolder}"
			},
			"group": "build",
>>>>>>> 18d4fe3b
			"presentation": {
				"echo": true,
				"reveal": "always",
				"focus": false,
				"panel": "shared",
				"showReuseMessage": true,
				"clear": false
			},
<<<<<<< HEAD
			"problemMatcher": ["$platformio"],
			"dependsOn": "Controller: Build"
		},
		{
			"label": "Monitor: Build",
			"type": "shell",
			"command": "C:\\Users\\USER\\.platformio\\penv\\Scripts\\platformio.exe",
			"args": [
				"run"
			],
			"group": "build",
			"options": {
				"cwd": "${workspaceFolder}/monitor"
			},
=======
			"problemMatcher": ["$platformio"]
		},
		{
			"label": "🔧 Build Monitor Program",
			"type": "shell",
			"command": "C:\\Users\\rayve\\.platformio\\penv\\Scripts\\platformio.exe",
			"args": ["run"],
			"options": {
				"cwd": "${workspaceFolder}/monitor"
			},
			"group": "build",
>>>>>>> 18d4fe3b
			"presentation": {
				"echo": true,
				"reveal": "always",
				"focus": false,
				"panel": "shared",
				"showReuseMessage": true,
				"clear": false
			},
			"problemMatcher": ["$platformio"]
		},
		{
<<<<<<< HEAD
			"label": "Monitor: Upload",
			"type": "shell",
			"command": "C:\\Users\\USER\\.platformio\\penv\\Scripts\\platformio.exe",
			"args": [
				"run",
				"--target",
				"upload"
			],
			"group": "build",
			"options": {
				"cwd": "${workspaceFolder}/monitor"
			},
=======
			"label": "📤 Upload Monitor Program",
			"type": "shell",
			"command": "C:\\Users\\rayve\\.platformio\\penv\\Scripts\\platformio.exe",
			"args": ["run", "--target", "upload"],
			"options": {
				"cwd": "${workspaceFolder}/monitor"
			},
			"group": "build",
>>>>>>> 18d4fe3b
			"presentation": {
				"echo": true,
				"reveal": "always",
				"focus": false,
				"panel": "shared",
				"showReuseMessage": true,
				"clear": false
			},
<<<<<<< HEAD
			"problemMatcher": ["$platformio"],
			"dependsOn": "Monitor: Build"
		},
		{
			"label": "Controller: Clean",
			"type": "shell",
			"command": "C:\\Users\\USER\\.platformio\\penv\\Scripts\\platformio.exe",
			"args": [
				"run",
				"--target",
				"clean"
			],
			"group": "build",
			"options": {
				"cwd": "${workspaceFolder}"
			},
			"presentation": {
				"echo": true,
				"reveal": "always",
				"focus": false,
				"panel": "shared",
				"showReuseMessage": true,
				"clear": false
			},
			"problemMatcher": ["$platformio"]
		},
		{
			"label": "Monitor: Clean",
			"type": "shell",
			"command": "C:\\Users\\USER\\.platformio\\penv\\Scripts\\platformio.exe",
			"args": [
				"run",
				"--target",
				"clean"
			],
			"group": "build",
			"options": {
				"cwd": "${workspaceFolder}/monitor"
			},
=======
			"problemMatcher": ["$platformio"]
		},
		{
			"label": "🔍 Monitor Controller Serial",
			"type": "shell",
			"command": "C:\\Users\\rayve\\.platformio\\penv\\Scripts\\platformio.exe",
			"args": ["device", "monitor"],
			"options": {
				"cwd": "${workspaceFolder}"
			},
			"group": "test",
			"presentation": {
				"echo": true,
				"reveal": "always",
				"focus": true,
				"panel": "dedicated",
				"showReuseMessage": false,
				"clear": true
			},
			"isBackground": true
		},
		{
			"label": "🔍 Monitor Program Serial",
			"type": "shell",
			"command": "C:\\Users\\rayve\\.platformio\\penv\\Scripts\\platformio.exe",
			"args": ["device", "monitor"],
			"options": {
				"cwd": "${workspaceFolder}/monitor"
			},
			"group": "test",
			"presentation": {
				"echo": true,
				"reveal": "always",
				"focus": true,
				"panel": "dedicated",
				"showReuseMessage": false,
				"clear": true
			},
			"isBackground": true
		},
		{
			"label": "🏗️ Build Both Programs",
			"dependsOrder": "parallel",
			"dependsOn": [
				"🔧 Build Controller Program",
				"🔧 Build Monitor Program"
			],
			"group": "build",
>>>>>>> 18d4fe3b
			"presentation": {
				"echo": true,
				"reveal": "always",
				"focus": false,
<<<<<<< HEAD
				"panel": "shared",
				"showReuseMessage": true,
				"clear": false
			},
			"problemMatcher": ["$platformio"]
=======
				"panel": "shared"
			}
>>>>>>> 18d4fe3b
		}
	]
}<|MERGE_RESOLUTION|>--- conflicted
+++ resolved
@@ -1,244 +1,134 @@
-{
-	"version": "2.0.0",
-	"tasks": [
-		{
-<<<<<<< HEAD
-			"label": "Controller: Build",
-			"type": "shell",
-			"command": "C:\\Users\\USER\\.platformio\\penv\\Scripts\\platformio.exe",
-			"args": [
-				"run"
-			],
-			"group": "build",
-			"options": {
-				"cwd": "${workspaceFolder}"
-			},
-=======
-			"label": "🔧 Build Controller Program",
-			"type": "shell",
-			"command": "C:\\Users\\rayve\\.platformio\\penv\\Scripts\\platformio.exe",
-			"args": ["run"],
-			"options": {
-				"cwd": "${workspaceFolder}"
-			},
-			"group": "build",
->>>>>>> 18d4fe3b
-			"presentation": {
-				"echo": true,
-				"reveal": "always",
-				"focus": false,
-				"panel": "shared",
-				"showReuseMessage": true,
-				"clear": false
-			},
-			"problemMatcher": ["$platformio"]
-		},
-		{
-<<<<<<< HEAD
-			"label": "Controller: Upload",
-			"type": "shell",
-			"command": "C:\\Users\\USER\\.platformio\\penv\\Scripts\\platformio.exe",
-			"args": [
-				"run",
-				"--target",
-				"upload"
-			],
-			"group": "build",
-			"options": {
-				"cwd": "${workspaceFolder}"
-			},
-=======
-			"label": "📤 Upload Controller Program",
-			"type": "shell",
-			"command": "C:\\Users\\rayve\\.platformio\\penv\\Scripts\\platformio.exe",
-			"args": ["run", "--target", "upload"],
-			"options": {
-				"cwd": "${workspaceFolder}"
-			},
-			"group": "build",
->>>>>>> 18d4fe3b
-			"presentation": {
-				"echo": true,
-				"reveal": "always",
-				"focus": false,
-				"panel": "shared",
-				"showReuseMessage": true,
-				"clear": false
-			},
-<<<<<<< HEAD
-			"problemMatcher": ["$platformio"],
-			"dependsOn": "Controller: Build"
-		},
-		{
-			"label": "Monitor: Build",
-			"type": "shell",
-			"command": "C:\\Users\\USER\\.platformio\\penv\\Scripts\\platformio.exe",
-			"args": [
-				"run"
-			],
-			"group": "build",
-			"options": {
-				"cwd": "${workspaceFolder}/monitor"
-			},
-=======
-			"problemMatcher": ["$platformio"]
-		},
-		{
-			"label": "🔧 Build Monitor Program",
-			"type": "shell",
-			"command": "C:\\Users\\rayve\\.platformio\\penv\\Scripts\\platformio.exe",
-			"args": ["run"],
-			"options": {
-				"cwd": "${workspaceFolder}/monitor"
-			},
-			"group": "build",
->>>>>>> 18d4fe3b
-			"presentation": {
-				"echo": true,
-				"reveal": "always",
-				"focus": false,
-				"panel": "shared",
-				"showReuseMessage": true,
-				"clear": false
-			},
-			"problemMatcher": ["$platformio"]
-		},
-		{
-<<<<<<< HEAD
-			"label": "Monitor: Upload",
-			"type": "shell",
-			"command": "C:\\Users\\USER\\.platformio\\penv\\Scripts\\platformio.exe",
-			"args": [
-				"run",
-				"--target",
-				"upload"
-			],
-			"group": "build",
-			"options": {
-				"cwd": "${workspaceFolder}/monitor"
-			},
-=======
-			"label": "📤 Upload Monitor Program",
-			"type": "shell",
-			"command": "C:\\Users\\rayve\\.platformio\\penv\\Scripts\\platformio.exe",
-			"args": ["run", "--target", "upload"],
-			"options": {
-				"cwd": "${workspaceFolder}/monitor"
-			},
-			"group": "build",
->>>>>>> 18d4fe3b
-			"presentation": {
-				"echo": true,
-				"reveal": "always",
-				"focus": false,
-				"panel": "shared",
-				"showReuseMessage": true,
-				"clear": false
-			},
-<<<<<<< HEAD
-			"problemMatcher": ["$platformio"],
-			"dependsOn": "Monitor: Build"
-		},
-		{
-			"label": "Controller: Clean",
-			"type": "shell",
-			"command": "C:\\Users\\USER\\.platformio\\penv\\Scripts\\platformio.exe",
-			"args": [
-				"run",
-				"--target",
-				"clean"
-			],
-			"group": "build",
-			"options": {
-				"cwd": "${workspaceFolder}"
-			},
-			"presentation": {
-				"echo": true,
-				"reveal": "always",
-				"focus": false,
-				"panel": "shared",
-				"showReuseMessage": true,
-				"clear": false
-			},
-			"problemMatcher": ["$platformio"]
-		},
-		{
-			"label": "Monitor: Clean",
-			"type": "shell",
-			"command": "C:\\Users\\USER\\.platformio\\penv\\Scripts\\platformio.exe",
-			"args": [
-				"run",
-				"--target",
-				"clean"
-			],
-			"group": "build",
-			"options": {
-				"cwd": "${workspaceFolder}/monitor"
-			},
-=======
-			"problemMatcher": ["$platformio"]
-		},
-		{
-			"label": "🔍 Monitor Controller Serial",
-			"type": "shell",
-			"command": "C:\\Users\\rayve\\.platformio\\penv\\Scripts\\platformio.exe",
-			"args": ["device", "monitor"],
-			"options": {
-				"cwd": "${workspaceFolder}"
-			},
-			"group": "test",
-			"presentation": {
-				"echo": true,
-				"reveal": "always",
-				"focus": true,
-				"panel": "dedicated",
-				"showReuseMessage": false,
-				"clear": true
-			},
-			"isBackground": true
-		},
-		{
-			"label": "🔍 Monitor Program Serial",
-			"type": "shell",
-			"command": "C:\\Users\\rayve\\.platformio\\penv\\Scripts\\platformio.exe",
-			"args": ["device", "monitor"],
-			"options": {
-				"cwd": "${workspaceFolder}/monitor"
-			},
-			"group": "test",
-			"presentation": {
-				"echo": true,
-				"reveal": "always",
-				"focus": true,
-				"panel": "dedicated",
-				"showReuseMessage": false,
-				"clear": true
-			},
-			"isBackground": true
-		},
-		{
-			"label": "🏗️ Build Both Programs",
-			"dependsOrder": "parallel",
-			"dependsOn": [
-				"🔧 Build Controller Program",
-				"🔧 Build Monitor Program"
-			],
-			"group": "build",
->>>>>>> 18d4fe3b
-			"presentation": {
-				"echo": true,
-				"reveal": "always",
-				"focus": false,
-<<<<<<< HEAD
-				"panel": "shared",
-				"showReuseMessage": true,
-				"clear": false
-			},
-			"problemMatcher": ["$platformio"]
-=======
-				"panel": "shared"
-			}
->>>>>>> 18d4fe3b
-		}
-	]
-}+{
+	"version": "2.0.0",
+	"tasks": [
+		{
+			"label": "🔧 Build Controller Program",
+			"type": "shell",
+			"command": "C:\\Users\\rayve\\.platformio\\penv\\Scripts\\platformio.exe",
+			"args": ["run"],
+			"options": {
+				"cwd": "${workspaceFolder}"
+			},
+			"group": "build",
+			"presentation": {
+				"echo": true,
+				"reveal": "always",
+				"focus": false,
+				"panel": "shared",
+				"showReuseMessage": true,
+				"clear": false
+			},
+			"problemMatcher": ["$platformio"]
+		},
+		{
+			"label": "📤 Upload Controller Program",
+			"type": "shell",
+			"command": "C:\\Users\\rayve\\.platformio\\penv\\Scripts\\platformio.exe",
+			"args": ["run", "--target", "upload"],
+			"options": {
+				"cwd": "${workspaceFolder}"
+			},
+			"group": "build",
+			"presentation": {
+				"echo": true,
+				"reveal": "always",
+				"focus": false,
+				"panel": "shared",
+				"showReuseMessage": true,
+				"clear": false
+			},
+			"problemMatcher": ["$platformio"]
+		},
+		{
+			"label": "🔧 Build Monitor Program",
+			"type": "shell",
+			"command": "C:\\Users\\rayve\\.platformio\\penv\\Scripts\\platformio.exe",
+			"args": ["run"],
+			"options": {
+				"cwd": "${workspaceFolder}/monitor"
+			},
+			"group": "build",
+			"presentation": {
+				"echo": true,
+				"reveal": "always",
+				"focus": false,
+				"panel": "shared",
+				"showReuseMessage": true,
+				"clear": false
+			},
+			"problemMatcher": ["$platformio"]
+		},
+		{
+			"label": "📤 Upload Monitor Program",
+			"type": "shell",
+			"command": "C:\\Users\\rayve\\.platformio\\penv\\Scripts\\platformio.exe",
+			"args": ["run", "--target", "upload"],
+			"options": {
+				"cwd": "${workspaceFolder}/monitor"
+			},
+			"group": "build",
+			"presentation": {
+				"echo": true,
+				"reveal": "always",
+				"focus": false,
+				"panel": "shared",
+				"showReuseMessage": true,
+				"clear": false
+			},
+			"problemMatcher": ["$platformio"]
+		},
+		{
+			"label": "🔍 Monitor Controller Serial",
+			"type": "shell",
+			"command": "C:\\Users\\rayve\\.platformio\\penv\\Scripts\\platformio.exe",
+			"args": ["device", "monitor"],
+			"options": {
+				"cwd": "${workspaceFolder}"
+			},
+			"group": "test",
+			"presentation": {
+				"echo": true,
+				"reveal": "always",
+				"focus": true,
+				"panel": "dedicated",
+				"showReuseMessage": false,
+				"clear": true
+			},
+			"isBackground": true
+		},
+		{
+			"label": "🔍 Monitor Program Serial",
+			"type": "shell",
+			"command": "C:\\Users\\rayve\\.platformio\\penv\\Scripts\\platformio.exe",
+			"args": ["device", "monitor"],
+			"options": {
+				"cwd": "${workspaceFolder}/monitor"
+			},
+			"group": "test",
+			"presentation": {
+				"echo": true,
+				"reveal": "always",
+				"focus": true,
+				"panel": "dedicated",
+				"showReuseMessage": false,
+				"clear": true
+			},
+			"isBackground": true
+		},
+		{
+			"label": "🏗️ Build Both Programs",
+			"dependsOrder": "parallel",
+			"dependsOn": [
+				"🔧 Build Controller Program",
+				"🔧 Build Monitor Program"
+			],
+			"group": "build",
+			"presentation": {
+				"echo": true,
+				"reveal": "always",
+				"focus": false,
+				"panel": "shared"
+			}
+		}
+	]
+}