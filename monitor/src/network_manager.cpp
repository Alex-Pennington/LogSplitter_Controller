#include "network_manager.h"
#include "arduino_secrets.h"
#include <string.h>

extern void debugPrintf(const char* fmt, ...);

// Static instance pointer for callback
static NetworkManager* s_instance = nullptr;

// Static callback function for MQTT
void onMqttMessageStatic(int messageSize) {
    if (s_instance) {
        s_instance->onMqttMessage(messageSize);
    }
}

NetworkManager::NetworkManager(ConfigManager* configMgr) :
    configManager(configMgr),
    wifiClient(),
    mqttClient(wifiClient),
    udpClient(),
    wifiState(WiFiState::DISCONNECTED),
    mqttState(MQTTState::DISCONNECTED),
    lastConnectAttempt(0),
    wifiRetries(0),
    mqttRetries(0),
    connectionUptime(0),
    disconnectCount(0),
    failedPublishCount(0),
<<<<<<< HEAD
    connectionStable(false) {
=======
    connectionStable(false),
    syslogPort(SYSLOG_PORT),
    lastSyslogSuccess(false),
    lastSyslogAttempt(0) {
>>>>>>> 18d4fe3b
    
    // Configure MQTT client
    mqttClient.setId("LogMonitor");
}

void NetworkManager::begin() {
    debugPrintf("NetworkManager: Initializing WiFi and MQTT\n");
    
    // Set static instance for callback
    s_instance = this;
    
    // Set hostname for easier network identification
    if (configManager) {
        WiFi.setHostname(configManager->getHostname());
        debugPrintf("NetworkManager: Set hostname to '%s'\n", configManager->getHostname());
    } else {
        WiFi.setHostname(SYSLOG_HOSTNAME);
        debugPrintf("NetworkManager: Using default hostname '%s'\n", SYSLOG_HOSTNAME);
    }
    
    // Initialize UDP client for syslog
    udpClient.begin(0);
    
    // Set MQTT callback
    mqttClient.onMessage(onMqttMessageStatic);
    
    // Start WiFi connection
    startWiFiConnection();
}

void NetworkManager::startWiFiConnection() {
    if (wifiState == WiFiState::CONNECTING) return;
    
    wifiState = WiFiState::CONNECTING;
    debugPrintf("NetworkManager: Connecting to WiFi SSID: %s\n", SECRET_SSID);
    
    WiFi.begin(SECRET_SSID, SECRET_PASS);
}

void NetworkManager::startMQTTConnection() {
    if (mqttState == MQTTState::CONNECTING || wifiState != WiFiState::CONNECTED) return;
    
    const char* brokerHost = getMqttBrokerHost();
    int brokerPort = getMqttBrokerPort();
    
    mqttState = MQTTState::CONNECTING;
    debugPrintf("NetworkManager: Connecting to MQTT broker: %s:%d\n", brokerHost, brokerPort);
    
    mqttClient.setId("LogMonitor");
    mqttClient.setUsernamePassword(MQTT_USER, MQTT_PASS);
    
    if (mqttClient.connect(brokerHost, brokerPort)) {
        mqttState = MQTTState::CONNECTED;
        debugPrintf("NetworkManager: MQTT connected successfully\n");
        
        // Subscribe to control topic
        mqttClient.subscribe(TOPIC_MONITOR_CONTROL);
        debugPrintf("NetworkManager: Subscribed to %s\n", TOPIC_MONITOR_CONTROL);
        
        // Reset retry counter on successful connection
        mqttRetries = 0;
    } else {
        mqttState = MQTTState::FAILED;
        debugPrintf("NetworkManager: MQTT connection failed\n");
    }
}

void NetworkManager::update() {
    unsigned long now = millis();
    bool attemptedConnection = false;
    
    // Check WiFi status
    if (WiFi.status() == WL_CONNECTED) {
        if (wifiState != WiFiState::CONNECTED) {
            wifiState = WiFiState::CONNECTED;
            wifiRetries = 0;
            debugPrintf("NetworkManager: WiFi connected - IP: %s\n", WiFi.localIP().toString().c_str());
        }
    } else {
        if (wifiState == WiFiState::CONNECTED) {
            wifiState = WiFiState::DISCONNECTED;
            mqttState = MQTTState::DISCONNECTED;
            disconnectCount++;
            connectionStable = false;
            debugPrintf("NetworkManager: WiFi disconnected (total: %d)\n", disconnectCount);
        }
    }
    
    // Check MQTT status
    if (wifiState == WiFiState::CONNECTED) {
        if (!mqttClient.connected()) {
            if (mqttState == MQTTState::CONNECTED) {
                mqttState = MQTTState::DISCONNECTED;
                disconnectCount++;
                connectionStable = false;
                debugPrintf("NetworkManager: MQTT disconnected\n");
            }
        }
    }
    
    // Reconnection logic with rate limiting
    if (now - lastConnectAttempt >= MQTT_RECONNECT_INTERVAL_MS) {
        // WiFi reconnection logic
        if (wifiState == WiFiState::DISCONNECTED && wifiRetries < MAX_WIFI_RETRIES) {
            lastConnectAttempt = now;
            wifiRetries++;
            debugPrintf("NetworkManager: WiFi attempt %d/%d\n", wifiRetries, MAX_WIFI_RETRIES);
            startWiFiConnection();
            attemptedConnection = true;
        }
        else if (wifiState == WiFiState::FAILED && wifiRetries < MAX_WIFI_RETRIES) {
            lastConnectAttempt = now;
            wifiRetries++;
            debugPrintf("NetworkManager: WiFi retry %d/%d\n", wifiRetries, MAX_WIFI_RETRIES);
            wifiState = WiFiState::DISCONNECTED;
            startWiFiConnection();
            attemptedConnection = true;
        }
        // MQTT reconnection logic (only if WiFi is connected)
        else if (wifiState == WiFiState::CONNECTED) {
            if (mqttState == MQTTState::DISCONNECTED && mqttRetries < MAX_MQTT_RETRIES) {
                lastConnectAttempt = now;
                mqttRetries++;
                debugPrintf("NetworkManager: MQTT attempt %d/%d\n", mqttRetries, MAX_MQTT_RETRIES);
                startMQTTConnection();
                attemptedConnection = true;
            }
            else if (mqttState == MQTTState::FAILED && mqttRetries < MAX_MQTT_RETRIES) {
                lastConnectAttempt = now;
                mqttRetries++;
                debugPrintf("NetworkManager: MQTT retry %d/%d\n", mqttRetries, MAX_MQTT_RETRIES);
                mqttState = MQTTState::DISCONNECTED;
                startMQTTConnection();
                attemptedConnection = true;
            }
        }
        
        // Reset retry counters after extended wait period
        if (!attemptedConnection && wifiRetries >= MAX_WIFI_RETRIES && 
            now - lastConnectAttempt >= (MQTT_RECONNECT_INTERVAL_MS * 3)) {
            debugPrintf("NetworkManager: Resetting WiFi retry count after extended wait\n");
            wifiRetries = 0;
        }
        if (!attemptedConnection && mqttRetries >= MAX_MQTT_RETRIES && 
            now - lastConnectAttempt >= (MQTT_RECONNECT_INTERVAL_MS * 2)) {
            debugPrintf("NetworkManager: Resetting MQTT retry count after extended wait\n");
            mqttRetries = 0;
        }
    }
    
    // Update connection health and stability
    updateConnectionHealth();
    
    // Poll MQTT (with protection)
    if (mqttState == MQTTState::CONNECTED) {
        unsigned long pollStart = millis();
        mqttClient.poll();
        unsigned long pollDuration = millis() - pollStart;
        if (pollDuration > 100) {
            debugPrintf("NetworkManager: WARNING: MQTT poll took %lums\n", pollDuration);
        }
    }
}

void NetworkManager::updateConnectionHealth() {
    unsigned long now = millis();
    
    // Update connection uptime
    if (isConnected()) {
        if (connectionUptime == 0) {
            connectionUptime = now;
        }
        
        // Mark as stable after continuous uptime
        if (!connectionStable && (now - connectionUptime) > NETWORK_STABILITY_TIME_MS) {
            connectionStable = true;
            debugPrintf("NetworkManager: Network connection marked as stable\n");
        }
    } else {
        connectionUptime = 0;
        connectionStable = false;
    }
}

bool NetworkManager::publish(const char* topic, const char* payload) {
    if (mqttState != MQTTState::CONNECTED) {
        failedPublishCount++;
        return false;
    }
    
    // Timeout protection - ensure publish doesn't block
    unsigned long startTime = millis();
    
    if (mqttClient.beginMessage(topic)) {
        mqttClient.print(payload);
        bool success = mqttClient.endMessage();
        
        unsigned long duration = millis() - startTime;
        if (duration > 100) { // Warn if publish takes >100ms
            debugPrintf("NetworkManager: WARNING: MQTT publish took %lums\n", duration);
        }
        
        if (!success) {
            failedPublishCount++;
        }
        return success;
    } else {
        failedPublishCount++;
        return false;
    }
}

bool NetworkManager::publishWithRetain(const char* topic, const char* payload) {
    if (mqttState != MQTTState::CONNECTED) {
        failedPublishCount++;
        return false;
    }
    
    if (mqttClient.beginMessage(topic, true)) { // true = retain
        mqttClient.print(payload);
        bool success = mqttClient.endMessage();
        if (!success) {
            failedPublishCount++;
        }
        return success;
    } else {
        failedPublishCount++;
        return false;
    }
}

bool NetworkManager::sendSyslog(const char* message, int level) {
<<<<<<< HEAD
    const char* server = getSyslogServer();
    int port = getSyslogPort();
    
    if (!isWiFiConnected() || strlen(server) == 0) {
=======
    lastSyslogAttempt = millis();
    
    if (!isWiFiConnected() || strlen(syslogServer) == 0) {
        lastSyslogSuccess = false;
>>>>>>> 18d4fe3b
        return false;
    }
    
    // Validate severity level (0-7 per RFC 3164)
    if (level < 0 || level > 7) {
        level = 6; // Default to INFO if invalid
    }
    
    // RFC 3164 syslog format: <PRI>TIMESTAMP HOSTNAME TAG: MESSAGE
    // PRI = Facility * 8 + Severity
    // Using SYSLOG_FACILITY (16 = local0) from constants.h
    int priority = SYSLOG_FACILITY * 8 + level;
    
    const char* hostname = configManager ? configManager->getHostname() : SYSLOG_HOSTNAME;
    
    char syslogMessage[512];
    snprintf(syslogMessage, sizeof(syslogMessage), 
        "<%d>%s %s: %s", priority, hostname, SYSLOG_TAG, message);
    
    // Send UDP packet to syslog server
    if (udpClient.beginPacket(server, port)) {
        udpClient.print(syslogMessage);
        bool success = udpClient.endPacket();
        lastSyslogSuccess = success;
        return success;
    }
    
    lastSyslogSuccess = false;
    return false;
}

void NetworkManager::setSyslogServer(const char* server, int port) {
    if (configManager) {
        configManager->setSyslogServer(server, port);
        configManager->saveToEEPROM();
        debugPrintf("NetworkManager: Syslog server set to %s:%d (saved to EEPROM)\n", server, port);
    } else {
        debugPrintf("NetworkManager: ConfigManager not available\n");
    }
}

bool NetworkManager::reconfigureMqttBroker(const char* host, int port) {
    debugPrintf("NetworkManager: Reconfiguring MQTT to %s:%d\n", host, port);
    
    if (!configManager) {
        debugPrintf("NetworkManager: ConfigManager not available\n");
        return false;
    }
    
    // Check if settings actually changed
    if (strcmp(host, configManager->getMqttBrokerHost()) == 0 && port == configManager->getMqttBrokerPort()) {
        debugPrintf("NetworkManager: MQTT settings unchanged\n");
        return true;
    }
    
    // Update MQTT broker settings and save to EEPROM
    configManager->setMqttBroker(host, port);
    configManager->saveToEEPROM();
    
    // Disconnect current MQTT connection to force reconnection with new broker
    if (mqttState == MQTTState::CONNECTED) {
        mqttClient.stop();
        mqttState = MQTTState::DISCONNECTED;
        debugPrintf("NetworkManager: Disconnected from old MQTT broker\n");
    }
    
    // Reset retry counters for immediate reconnection attempt
    mqttRetries = 0;
    lastConnectAttempt = 0;
    
    debugPrintf("NetworkManager: MQTT broker updated to %s:%d (saved to EEPROM)\n", host, port);
    return true;
}

bool NetworkManager::sendMqttTest(const char* message) {
    if (!isWiFiConnected() || !isMQTTConnected()) {
        return false;
    }
    
    return publish("monitor/test", message);
}

bool NetworkManager::reconfigureMQTT(const char* brokerHost, int brokerPort, const char* username, const char* password) {
    debugPrintf("NetworkManager: Reconfiguring MQTT to %s:%d\n", brokerHost, brokerPort);
    
    // Disconnect current MQTT connection
    if (mqttState == MQTTState::CONNECTED) {
        mqttClient.stop();
        mqttState = MQTTState::DISCONNECTED;
        debugPrintf("NetworkManager: Disconnected from current MQTT broker\n");
    }
    
    // Reset connection state
    mqttRetries = 0;
    
    // Update credentials (in a real implementation, these would be stored securely)
    // For now, we'll log the configuration change
    debugPrintf("NetworkManager: MQTT credentials updated for %s\n", brokerHost);
    
    // Attempt new connection
    if (isWiFiConnected()) {
        mqttState = MQTTState::CONNECTING;
        debugPrintf("NetworkManager: Attempting connection to new MQTT broker\n");
        
        mqttClient.setId("LogMonitor");
        mqttClient.setUsernamePassword(username, password);
        
        if (mqttClient.connect(brokerHost, brokerPort)) {
            mqttState = MQTTState::CONNECTED;
            debugPrintf("NetworkManager: Successfully connected to new MQTT broker\n");
            
            // Re-subscribe to control topic
            mqttClient.subscribe(TOPIC_MONITOR_CONTROL);
            debugPrintf("NetworkManager: Re-subscribed to %s\n", TOPIC_MONITOR_CONTROL);
            
            return true;
        } else {
            mqttState = MQTTState::FAILED;
            debugPrintf("NetworkManager: Failed to connect to new MQTT broker\n");
            return false;
        }
    }
    
    debugPrintf("NetworkManager: WiFi not connected, MQTT reconfiguration deferred\n");
    return false;
}

bool NetworkManager::reconfigureSyslog(const char* server, int port) {
    debugPrintf("NetworkManager: Reconfiguring syslog to %s:%d\n", server, port);
    
    // Test connectivity to new syslog server
    if (isWiFiConnected()) {
        // Store old configuration for rollback
        char oldServer[64];
        int oldPort = syslogPort;
        strncpy(oldServer, syslogServer, sizeof(oldServer));
        
        // Apply new configuration
        setSyslogServer(server, port);
        
        // Test the new configuration
        bool testResult = sendSyslog("SYSLOG RECONFIGURATION TEST - LogSplitter Monitor", 6);
        
        if (testResult) {
            debugPrintf("NetworkManager: Syslog reconfiguration successful\n");
            return true;
        } else {
            // Rollback on failure
            debugPrintf("NetworkManager: Syslog test failed, rolling back configuration\n");
            setSyslogServer(oldServer, oldPort);
            return false;
        }
    }
    
    // If WiFi not connected, just update configuration
    setSyslogServer(server, port);
    debugPrintf("NetworkManager: WiFi not connected, syslog configuration updated for future use\n");
    return true;
}

bool NetworkManager::reconfigureWiFi(const char* ssid, const char* password) {
    debugPrintf("NetworkManager: Reconfiguring WiFi to SSID: %s\n", ssid);
    
    // Disconnect current WiFi
    if (isWiFiConnected()) {
        WiFi.disconnect();
        debugPrintf("NetworkManager: Disconnected from current WiFi\n");
    }
    
    // Also disconnect MQTT since WiFi is changing
    if (mqttState == MQTTState::CONNECTED) {
        mqttClient.stop();
        mqttState = MQTTState::DISCONNECTED;
        debugPrintf("NetworkManager: Disconnected MQTT due to WiFi change\n");
    }
    
    // Reset connection states
    wifiState = WiFiState::DISCONNECTED;
    wifiRetries = 0;
    mqttRetries = 0;
    connectionStable = false;
    
    // Update credentials (in a real implementation, these would be stored in arduino_secrets.h)
    debugPrintf("NetworkManager: WiFi credentials updated\n");
    
    // Attempt connection with new credentials
    wifiState = WiFiState::CONNECTING;
    debugPrintf("NetworkManager: Attempting connection to new WiFi network\n");
    
    WiFi.begin(ssid, password);
    
    // Wait a bit for connection attempt
    unsigned long startTime = millis();
    while (WiFi.status() != WL_CONNECTED && millis() - startTime < 10000) {
        delay(100);
    }
    
    if (WiFi.status() == WL_CONNECTED) {
        wifiState = WiFiState::CONNECTED;
        debugPrintf("NetworkManager: Successfully connected to new WiFi network\n");
        debugPrintf("NetworkManager: New IP address: %s\n", WiFi.localIP().toString().c_str());
        return true;
    } else {
        wifiState = WiFiState::FAILED;
        debugPrintf("NetworkManager: Failed to connect to new WiFi network\n");
        return false;
    }
}

void NetworkManager::setHostname(const char* newHostname) {
    if (configManager) {
        configManager->setHostname(newHostname);
        configManager->saveToEEPROM();
        WiFi.setHostname(newHostname);
        debugPrintf("NetworkManager: Hostname set to '%s' (saved to EEPROM)\n", newHostname);
    } else {
        debugPrintf("NetworkManager: ConfigManager not available\n");
    }
}

const char* NetworkManager::getHostname() const {
    return configManager ? configManager->getHostname() : SYSLOG_HOSTNAME;
}

bool NetworkManager::isWiFiConnected() const {
    return wifiState == WiFiState::CONNECTED;
}

bool NetworkManager::isMQTTConnected() const {
    return mqttState == MQTTState::CONNECTED;
}

bool NetworkManager::isSyslogWorking() const {
    // Consider syslog working if:
    // 1. WiFi is connected
    // 2. Syslog server is configured
    // 3. Recent syslog attempt was successful (within last 30 seconds)
    if (!isWiFiConnected() || strlen(syslogServer) == 0) {
        return false;
    }
    
    // If we haven't tried syslog recently, assume it's working
    if (lastSyslogAttempt == 0 || (millis() - lastSyslogAttempt) > 30000) {
        return true;
    }
    
    return lastSyslogSuccess;
}

bool NetworkManager::isConnected() const {
    return isWiFiConnected() && isMQTTConnected();
}

bool NetworkManager::isStable() const {
    return connectionStable;
}

void NetworkManager::getHealthString(char* buffer, size_t bufferSize) {
    const char* wifiStatus = isWiFiConnected() ? "OK" : "DOWN";
    const char* mqttStatus = isMQTTConnected() ? "OK" : "DOWN";
    const char* stableStatus = isStable() ? "YES" : "NO";
    unsigned long uptimeSeconds = connectionUptime > 0 ? (millis() - connectionUptime) / 1000 : 0;
    
    snprintf(buffer, bufferSize, 
        "wifi=%s mqtt=%s stable=%s disconnects=%d fails=%d uptime=%lus",
        wifiStatus, mqttStatus, stableStatus, 
        disconnectCount, failedPublishCount, uptimeSeconds);
}

unsigned long NetworkManager::getConnectionUptime() const {
    return connectionUptime > 0 ? (millis() - connectionUptime) / 1000 : 0;
}

uint16_t NetworkManager::getDisconnectCount() const {
    return disconnectCount;
}

uint16_t NetworkManager::getFailedPublishCount() const {
    return failedPublishCount;
}

const char* NetworkManager::getSyslogServer() const {
    return configManager ? configManager->getSyslogServer() : SYSLOG_SERVER;
}

int NetworkManager::getSyslogPort() const {
    return configManager ? configManager->getSyslogPort() : SYSLOG_PORT;
}

const char* NetworkManager::getMqttBrokerHost() const {
    return configManager ? configManager->getMqttBrokerHost() : BROKER_HOST;
}

int NetworkManager::getMqttBrokerPort() const {
    return configManager ? configManager->getMqttBrokerPort() : BROKER_PORT;
}

void NetworkManager::onMqttMessage(int messageSize) {
    // Handle incoming MQTT messages
    String topic = mqttClient.messageTopic();
    String payload = "";
    
    while (mqttClient.available()) {
        payload += (char)mqttClient.read();
    }
    
    debugPrintf("NetworkManager: Received MQTT message on topic: %s, payload: %s\n", 
        topic.c_str(), payload.c_str());
    
    // Process the message (this would be handled by command processor in a full implementation)
    // For now, just log it
}<|MERGE_RESOLUTION|>--- conflicted
+++ resolved
@@ -27,14 +27,9 @@
     connectionUptime(0),
     disconnectCount(0),
     failedPublishCount(0),
-<<<<<<< HEAD
-    connectionStable(false) {
-=======
     connectionStable(false),
-    syslogPort(SYSLOG_PORT),
     lastSyslogSuccess(false),
     lastSyslogAttempt(0) {
->>>>>>> 18d4fe3b
     
     // Configure MQTT client
     mqttClient.setId("LogMonitor");
@@ -267,17 +262,13 @@
 }
 
 bool NetworkManager::sendSyslog(const char* message, int level) {
-<<<<<<< HEAD
+    lastSyslogAttempt = millis();
+    
     const char* server = getSyslogServer();
     int port = getSyslogPort();
     
     if (!isWiFiConnected() || strlen(server) == 0) {
-=======
-    lastSyslogAttempt = millis();
-    
-    if (!isWiFiConnected() || strlen(syslogServer) == 0) {
         lastSyslogSuccess = false;
->>>>>>> 18d4fe3b
         return false;
     }
     
@@ -511,6 +502,10 @@
 }
 
 bool NetworkManager::isSyslogWorking() const {
+    return lastSyslogSuccess;
+}
+
+bool NetworkManager::isSyslogWorking() const {
     // Consider syslog working if:
     // 1. WiFi is connected
     // 2. Syslog server is configured
